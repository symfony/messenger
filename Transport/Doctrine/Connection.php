<?php

/*
 * This file is part of the Symfony package.
 *
 * (c) Fabien Potencier <fabien@symfony.com>
 *
 * For the full copyright and license information, please view the LICENSE
 * file that was distributed with this source code.
 */

namespace Symfony\Component\Messenger\Transport\Doctrine;

use Doctrine\DBAL\Connection as DBALConnection;
use Doctrine\DBAL\DBALException;
use Doctrine\DBAL\Exception\TableNotFoundException;
use Doctrine\DBAL\Query\QueryBuilder;
use Doctrine\DBAL\Schema\Schema;
use Doctrine\DBAL\Schema\Synchronizer\SchemaSynchronizer;
use Doctrine\DBAL\Schema\Synchronizer\SingleDatabaseSynchronizer;
use Doctrine\DBAL\Types\Type;
use Symfony\Component\Messenger\Exception\InvalidArgumentException;
use Symfony\Component\Messenger\Exception\TransportException;

/**
 * @author Vincent Touzet <vincent.touzet@gmail.com>
 *
 * @final
 *
 * @experimental in 4.3
 */
class Connection
{
    private const DEFAULT_OPTIONS = [
        'table_name' => 'messenger_messages',
        'queue_name' => 'default',
        'redeliver_timeout' => 3600,
        'auto_setup' => true,
    ];

    /**
     * Configuration of the connection.
     *
     * Available options:
     *
     * * table_name: name of the table
     * * connection: name of the Doctrine's entity manager
     * * queue_name: name of the queue
     * * redeliver_timeout: Timeout before redeliver messages still in handling state (i.e: delivered_at is not null and message is still in table). Default 3600
     * * auto_setup: Whether the table should be created automatically during send / get. Default : true
     */
    private $configuration = [];
    private $driverConnection;
    private $schemaSynchronizer;

    public function __construct(array $configuration, DBALConnection $driverConnection, SchemaSynchronizer $schemaSynchronizer = null)
    {
        $this->configuration = array_replace_recursive(self::DEFAULT_OPTIONS, $configuration);
        $this->driverConnection = $driverConnection;
        $this->schemaSynchronizer = $schemaSynchronizer ?? new SingleDatabaseSynchronizer($this->driverConnection);
    }

    public function getConfiguration(): array
    {
        return $this->configuration;
    }

    public static function buildConfiguration($dsn, array $options = [])
    {
        if (false === $components = parse_url($dsn)) {
            throw new InvalidArgumentException(sprintf('The given Doctrine Messenger DSN "%s" is invalid.', $dsn));
        }

        $query = [];
        if (isset($components['query'])) {
            parse_str($components['query'], $query);
        }

        $configuration = [
            'connection' => $components['host'],
            'table_name' => $options['table_name'] ?? ($query['table_name'] ?? self::DEFAULT_OPTIONS['table_name']),
            'queue_name' => $options['queue_name'] ?? ($query['queue_name'] ?? self::DEFAULT_OPTIONS['queue_name']),
            'redeliver_timeout' => $options['redeliver_timeout'] ?? ($query['redeliver_timeout'] ?? self::DEFAULT_OPTIONS['redeliver_timeout']),
            'auto_setup' => $options['auto_setup'] ?? ($query['auto_setup'] ?? self::DEFAULT_OPTIONS['auto_setup']),
        ];

        // check for extra keys in options
        $optionsExtraKeys = array_diff(array_keys($options), array_keys($configuration));
        if (0 < \count($optionsExtraKeys)) {
            throw new InvalidArgumentException(sprintf('Unknown option found : [%s]. Allowed options are [%s]', implode(', ', $optionsExtraKeys), implode(', ', self::DEFAULT_OPTIONS)));
        }

        // check for extra keys in options
        $queryExtraKeys = array_diff(array_keys($query), array_keys($configuration));
        if (0 < \count($queryExtraKeys)) {
            throw new InvalidArgumentException(sprintf('Unknown option found in DSN: [%s]. Allowed options are [%s]', implode(', ', $queryExtraKeys), implode(', ', self::DEFAULT_OPTIONS)));
        }

        return $configuration;
    }

    /**
     * @param int $delay The delay in milliseconds
     *
     * @return string The inserted id
     *
     * @throws \Doctrine\DBAL\DBALException
     */
    public function send(string $body, array $headers, int $delay = 0): string
    {
        $now = new \DateTime();
        $availableAt = (clone $now)->modify(sprintf('+%d seconds', $delay / 1000));

        $queryBuilder = $this->driverConnection->createQueryBuilder()
            ->insert($this->configuration['table_name'])
            ->values([
                'body' => ':body',
                'headers' => ':headers',
                'queue_name' => ':queue_name',
                'created_at' => ':created_at',
                'available_at' => ':available_at',
            ]);

        $this->executeQuery($queryBuilder->getSQL(), [
            ':body' => $body,
            ':headers' => json_encode($headers),
            ':queue_name' => $this->configuration['queue_name'],
            ':created_at' => self::formatDateTime($now),
            ':available_at' => self::formatDateTime($availableAt),
        ]);

        return $this->driverConnection->lastInsertId();
    }

    public function get(): ?array
    {
        if ($this->configuration['auto_setup']) {
            $this->setup();
        }
        $this->driverConnection->beginTransaction();
        try {
            $query = $this->createAvailableMessagesQueryBuilder()
                ->orderBy('available_at', 'ASC')
                ->setMaxResults(1);

            // use SELECT ... FOR UPDATE to lock table
            $doctrineEnvelope = $this->executeQuery(
                $query->getSQL().' '.$this->driverConnection->getDatabasePlatform()->getWriteLockSQL(),
                $query->getParameters()
            )->fetch();

            if (false === $doctrineEnvelope) {
                $this->driverConnection->commit();

                return null;
            }

<<<<<<< HEAD
            $doctrineEnvelope['headers'] = json_decode($doctrineEnvelope['headers'], true);
=======
            $doctrineEnvelope = $this->decodeEnvelopeHeaders($doctrineEnvelope);
>>>>>>> 8f2ef607

            $queryBuilder = $this->driverConnection->createQueryBuilder()
                ->update($this->configuration['table_name'])
                ->set('delivered_at', ':delivered_at')
                ->where('id = :id');
            $now = new \DateTime();
            $this->executeQuery($queryBuilder->getSQL(), [
                ':id' => $doctrineEnvelope['id'],
                ':delivered_at' => self::formatDateTime($now),
            ]);

            $this->driverConnection->commit();

            return $doctrineEnvelope;
        } catch (\Throwable $e) {
            $this->driverConnection->rollBack();

            throw $e;
        }
    }

    public function ack(string $id): bool
    {
        try {
            return $this->driverConnection->delete($this->configuration['table_name'], ['id' => $id]) > 0;
        } catch (DBALException $exception) {
            throw new TransportException($exception->getMessage(), 0, $exception);
        }
    }

    public function reject(string $id): bool
    {
        try {
            return $this->driverConnection->delete($this->configuration['table_name'], ['id' => $id]) > 0;
        } catch (DBALException $exception) {
            throw new TransportException($exception->getMessage(), 0, $exception);
        }
    }

    public function setup(): void
    {
        $configuration = $this->driverConnection->getConfiguration();
        // Since Doctrine 2.9 the getFilterSchemaAssetsExpression is deprecated
        $hasFilterCallback = method_exists($configuration, 'getSchemaAssetsFilter');

        if ($hasFilterCallback) {
            $assetFilter = $this->driverConnection->getConfiguration()->getSchemaAssetsFilter();
            $this->driverConnection->getConfiguration()->setSchemaAssetsFilter(null);
        } else {
            $assetFilter = $this->driverConnection->getConfiguration()->getFilterSchemaAssetsExpression();
            $this->driverConnection->getConfiguration()->setFilterSchemaAssetsExpression(null);
        }

        $this->schemaSynchronizer->updateSchema($this->getSchema(), true);

        if ($hasFilterCallback) {
            $this->driverConnection->getConfiguration()->setSchemaAssetsFilter($assetFilter);
        } else {
            $this->driverConnection->getConfiguration()->setFilterSchemaAssetsExpression($assetFilter);
        }
    }

    public function getMessageCount(): int
    {
        $queryBuilder = $this->createAvailableMessagesQueryBuilder()
            ->select('COUNT(m.id) as message_count')
            ->setMaxResults(1);

        return $this->executeQuery($queryBuilder->getSQL(), $queryBuilder->getParameters())->fetchColumn();
    }

    public function findAll(int $limit = null): array
    {
        if ($this->configuration['auto_setup']) {
            $this->setup();
        }

        $queryBuilder = $this->createAvailableMessagesQueryBuilder();
        if (null !== $limit) {
            $queryBuilder->setMaxResults($limit);
        }

        $data = $this->executeQuery($queryBuilder->getSQL(), $queryBuilder->getParameters())->fetchAll();

        return \array_map(function ($doctrineEnvelope) {
            return $this->decodeEnvelopeHeaders($doctrineEnvelope);
        }, $data);
    }

    public function find($id): ?array
    {
        if ($this->configuration['auto_setup']) {
            $this->setup();
        }

        $queryBuilder = $this->createQueryBuilder()
            ->where('m.id = :id');

        $data = $this->executeQuery($queryBuilder->getSQL(), [
            'id' => $id,
        ])->fetch();

        return false === $data ? null : $this->decodeEnvelopeHeaders($data);
    }

    private function createAvailableMessagesQueryBuilder(): QueryBuilder
    {
        $now = new \DateTime();
        $redeliverLimit = (clone $now)->modify(sprintf('-%d seconds', $this->configuration['redeliver_timeout']));

        return $this->createQueryBuilder()
            ->where('m.delivered_at is null OR m.delivered_at < :redeliver_limit')
            ->andWhere('m.available_at <= :now')
            ->andWhere('m.queue_name = :queue_name')
            ->setParameters([
                ':now' => self::formatDateTime($now),
                ':queue_name' => $this->configuration['queue_name'],
                ':redeliver_limit' => self::formatDateTime($redeliverLimit),
            ]);
    }

    private function createQueryBuilder(): QueryBuilder
    {
        return $this->driverConnection->createQueryBuilder()
            ->select('m.*')
            ->from($this->configuration['table_name'], 'm');
    }

    private function executeQuery(string $sql, array $parameters = [])
    {
        $stmt = null;
        try {
            $stmt = $this->driverConnection->prepare($sql);
            $stmt->execute($parameters);
        } catch (TableNotFoundException $e) {
            // create table
            if (!$this->driverConnection->isTransactionActive() && $this->configuration['auto_setup']) {
                $this->setup();
            }
            // statement not prepared ? SQLite throw on exception on prepare if the table does not exist
            if (null === $stmt) {
                $stmt = $this->driverConnection->prepare($sql);
            }
            $stmt->execute($parameters);
        }

        return $stmt;
    }

    private function getSchema(): Schema
    {
        $schema = new Schema();
        $table = $schema->createTable($this->configuration['table_name']);
        $table->addColumn('id', Type::BIGINT)
            ->setAutoincrement(true)
            ->setNotnull(true);
        $table->addColumn('body', Type::TEXT)
            ->setNotnull(true);
        $table->addColumn('headers', Type::TEXT)
            ->setNotnull(true);
        $table->addColumn('queue_name', Type::STRING)
            ->setNotnull(true);
        $table->addColumn('created_at', Type::DATETIME)
            ->setNotnull(true);
        $table->addColumn('available_at', Type::DATETIME)
            ->setNotnull(true);
        $table->addColumn('delivered_at', Type::DATETIME)
            ->setNotnull(false);
        $table->setPrimaryKey(['id']);
        $table->addIndex(['queue_name']);
        $table->addIndex(['available_at']);
        $table->addIndex(['delivered_at']);

        return $schema;
    }

    public static function formatDateTime(\DateTimeInterface $dateTime)
    {
        return $dateTime->format('Y-m-d\TH:i:s');
    }

    private function decodeEnvelopeHeaders(array $doctrineEnvelope): array
    {
        $doctrineEnvelope['headers'] = \json_decode($doctrineEnvelope['headers'], true);

        return $doctrineEnvelope;
    }
}<|MERGE_RESOLUTION|>--- conflicted
+++ resolved
@@ -155,11 +155,7 @@
                 return null;
             }
 
-<<<<<<< HEAD
-            $doctrineEnvelope['headers'] = json_decode($doctrineEnvelope['headers'], true);
-=======
             $doctrineEnvelope = $this->decodeEnvelopeHeaders($doctrineEnvelope);
->>>>>>> 8f2ef607
 
             $queryBuilder = $this->driverConnection->createQueryBuilder()
                 ->update($this->configuration['table_name'])
