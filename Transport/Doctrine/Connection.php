--- conflicted
+++ resolved
@@ -13,7 +13,7 @@
 
 use Doctrine\DBAL\Connection as DBALConnection;
 use Doctrine\DBAL\DBALException;
-use Doctrine\DBAL\Driver\Statement;
+use Doctrine\DBAL\Driver\ResultStatement;
 use Doctrine\DBAL\Exception\TableNotFoundException;
 use Doctrine\DBAL\Query\QueryBuilder;
 use Doctrine\DBAL\Schema\Schema;
@@ -291,11 +291,7 @@
             ->from($this->configuration['table_name'], 'm');
     }
 
-<<<<<<< HEAD
-    private function executeQuery(string $sql, array $parameters = []): Statement
-=======
-    private function executeQuery(string $sql, array $parameters = [], array $types = [])
->>>>>>> 2f3d2455
+    private function executeQuery(string $sql, array $parameters = [], array $types = []): ResultStatement
     {
         try {
             $stmt = $this->driverConnection->executeQuery($sql, $parameters, $types);
@@ -341,14 +337,6 @@
         return $schema;
     }
 
-<<<<<<< HEAD
-    public static function formatDateTime(\DateTimeInterface $dateTime): string
-    {
-        return $dateTime->format('Y-m-d\TH:i:s');
-    }
-
-=======
->>>>>>> 2f3d2455
     private function decodeEnvelopeHeaders(array $doctrineEnvelope): array
     {
         $doctrineEnvelope['headers'] = json_decode($doctrineEnvelope['headers'], true);
