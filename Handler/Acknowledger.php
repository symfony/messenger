<?php

/*
 * This file is part of the Symfony package.
 *
 * (c) Fabien Potencier <fabien@symfony.com>
 *
 * For the full copyright and license information, please view the LICENSE
 * file that was distributed with this source code.
 */

namespace Symfony\Component\Messenger\Handler;

use Symfony\Component\Messenger\Exception\LogicException;

/**
 * @author Nicolas Grekas <p@tchwork.com>
 */
class Acknowledger
{
    private string $handlerClass;
    private ?\Closure $ack;
    private ?\Throwable $error = null;
    private mixed $result = null;

    /**
     * @param \Closure(\Throwable|null, mixed):void|null $ack
     */
    public function __construct(string $handlerClass, ?\Closure $ack = null)
    {
        $this->handlerClass = $handlerClass;
        $this->ack = $ack ?? static function () {};
    }

    /**
     * @param mixed $result
     */
    public function ack($result = null): void
    {
        $this->doAck(null, $result);
    }

    public function nack(\Throwable $error): void
    {
        $this->doAck($error);
    }

    public function getError(): ?\Throwable
    {
        return $this->error;
    }

    public function getResult(): mixed
    {
        return $this->result;
    }

    public function isAcknowledged(): bool
    {
        return null === $this->ack;
    }

    public function __destruct()
    {
        if (null !== $this->ack) {
            throw new LogicException(sprintf('The acknowledger was not called by the "%s" batch handler.', $this->handlerClass));
        }
    }

<<<<<<< HEAD
    private function doAck(\Throwable $e = null, mixed $result = null): void
=======
    private function doAck(?\Throwable $e = null, $result = null): void
>>>>>>> 9b17d857
    {
        if (!$ack = $this->ack) {
            throw new LogicException(sprintf('The acknowledger cannot be called twice by the "%s" batch handler.', $this->handlerClass));
        }
        $this->ack = null;
        $this->error = $e;
        $this->result = $result;
        $ack($e, $result);
    }
}<|MERGE_RESOLUTION|>--- conflicted
+++ resolved
@@ -67,11 +67,7 @@
         }
     }
 
-<<<<<<< HEAD
-    private function doAck(\Throwable $e = null, mixed $result = null): void
-=======
-    private function doAck(?\Throwable $e = null, $result = null): void
->>>>>>> 9b17d857
+    private function doAck(?\Throwable $e = null, mixed $result = null): void
     {
         if (!$ack = $this->ack) {
             throw new LogicException(sprintf('The acknowledger cannot be called twice by the "%s" batch handler.', $this->handlerClass));
