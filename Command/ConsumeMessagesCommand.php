<?php

/*
 * This file is part of the Symfony package.
 *
 * (c) Fabien Potencier <fabien@symfony.com>
 *
 * For the full copyright and license information, please view the LICENSE
 * file that was distributed with this source code.
 */

namespace Symfony\Component\Messenger\Command;

use Psr\Container\ContainerInterface;
use Psr\Log\LoggerInterface;
use Symfony\Component\Console\Command\Command;
use Symfony\Component\Console\Exception\RuntimeException;
use Symfony\Component\Console\Input\InputArgument;
use Symfony\Component\Console\Input\InputInterface;
use Symfony\Component\Console\Input\InputOption;
use Symfony\Component\Console\Output\ConsoleOutputInterface;
use Symfony\Component\Console\Output\OutputInterface;
use Symfony\Component\Console\Question\ChoiceQuestion;
use Symfony\Component\Console\Style\SymfonyStyle;
use Symfony\Component\EventDispatcher\EventDispatcherInterface;
use Symfony\Component\Messenger\EventListener\StopWorkerOnFailureLimitListener;
use Symfony\Component\Messenger\EventListener\StopWorkerOnMemoryLimitListener;
use Symfony\Component\Messenger\EventListener\StopWorkerOnMessageLimitListener;
use Symfony\Component\Messenger\EventListener\StopWorkerOnTimeLimitListener;
use Symfony\Component\Messenger\RoutableMessageBus;
use Symfony\Component\Messenger\Worker;

/**
 * @author Samuel Roze <samuel.roze@gmail.com>
 */
class ConsumeMessagesCommand extends Command
{
    protected static $defaultName = 'messenger:consume';

    private $routableBus;
    private $receiverLocator;
    private $logger;
    private $receiverNames;
    private $eventDispatcher;

    public function __construct(RoutableMessageBus $routableBus, ContainerInterface $receiverLocator, EventDispatcherInterface $eventDispatcher, LoggerInterface $logger = null, array $receiverNames = [])
    {
        $this->routableBus = $routableBus;
        $this->receiverLocator = $receiverLocator;
        $this->logger = $logger;
        $this->receiverNames = $receiverNames;
        $this->eventDispatcher = $eventDispatcher;

        parent::__construct();
    }

    /**
     * {@inheritdoc}
     */
    protected function configure(): void
    {
        $defaultReceiverName = 1 === \count($this->receiverNames) ? current($this->receiverNames) : null;

        $this
            ->setDefinition([
                new InputArgument('receivers', InputArgument::IS_ARRAY, 'Names of the receivers/transports to consume in order of priority', $defaultReceiverName ? [$defaultReceiverName] : []),
                new InputOption('limit', 'l', InputOption::VALUE_REQUIRED, 'Limit the number of received messages'),
                new InputOption('failure-limit', 'f', InputOption::VALUE_REQUIRED, 'The number of failed messages the worker can consume'),
                new InputOption('memory-limit', 'm', InputOption::VALUE_REQUIRED, 'The memory limit the worker can consume'),
                new InputOption('time-limit', 't', InputOption::VALUE_REQUIRED, 'The time limit in seconds the worker can handle new messages'),
                new InputOption('sleep', null, InputOption::VALUE_REQUIRED, 'Seconds to sleep before asking for new messages after no messages were found', 1),
                new InputOption('bus', 'b', InputOption::VALUE_REQUIRED, 'Name of the bus to which received messages should be dispatched (if not passed, bus is determined automatically)'),
            ])
            ->setDescription('Consume messages')
            ->setHelp(<<<'EOF'
The <info>%command.name%</info> command consumes messages and dispatches them to the message bus.

    <info>php %command.full_name% <receiver-name></info>

To receive from multiple transports, pass each name:

    <info>php %command.full_name% receiver1 receiver2</info>

Use the --limit option to limit the number of messages received:

    <info>php %command.full_name% <receiver-name> --limit=10</info>

Use the --failure-limit option to stop the worker when the given number of failed messages is reached:

    <info>php %command.full_name% <receiver-name> --failure-limit=2</info>

Use the --memory-limit option to stop the worker if it exceeds a given memory usage limit. You can use shorthand byte values [K, M or G]:

    <info>php %command.full_name% <receiver-name> --memory-limit=128M</info>

Use the --time-limit option to stop the worker when the given time limit (in seconds) is reached.
If a message is being handled, the worker will stop after the processing is finished:

    <info>php %command.full_name% <receiver-name> --time-limit=3600</info>

Use the --bus option to specify the message bus to dispatch received messages
to instead of trying to determine it automatically. This is required if the
messages didn't originate from Messenger:

    <info>php %command.full_name% <receiver-name> --bus=event_bus</info>
EOF
            )
        ;
    }

    /**
     * {@inheritdoc}
     */
    protected function interact(InputInterface $input, OutputInterface $output)
    {
        $io = new SymfonyStyle($input, $output instanceof ConsoleOutputInterface ? $output->getErrorOutput() : $output);

        if ($this->receiverNames && 0 === \count($input->getArgument('receivers'))) {
            $io->block('Which transports/receivers do you want to consume?', null, 'fg=white;bg=blue', ' ', true);

            $io->writeln('Choose which receivers you want to consume messages from in order of priority.');
            if (\count($this->receiverNames) > 1) {
                $io->writeln(sprintf('Hint: to consume from multiple, use a list of their names, e.g. <comment>%s</comment>', implode(', ', $this->receiverNames)));
            }

            $question = new ChoiceQuestion('Select receivers to consume:', $this->receiverNames, 0);
            $question->setMultiselect(true);

            $input->setArgument('receivers', $io->askQuestion($question));
        }

        if (0 === \count($input->getArgument('receivers'))) {
            throw new RuntimeException('Please pass at least one receiver.');
        }
    }

    /**
     * {@inheritdoc}
     */
    protected function execute(InputInterface $input, OutputInterface $output)
    {
<<<<<<< HEAD
=======
        if (str_contains($input->getFirstArgument(), ':consume-')) {
            $message = 'The use of the "messenger:consume-messages" command is deprecated since version 4.3 and will be removed in 5.0. Use "messenger:consume" instead.';
            @trigger_error($message, \E_USER_DEPRECATED);
            $output->writeln(sprintf('<comment>%s</comment>', $message));
        }

>>>>>>> 28249b03
        $receivers = [];
        foreach ($receiverNames = $input->getArgument('receivers') as $receiverName) {
            if (!$this->receiverLocator->has($receiverName)) {
                $message = sprintf('The receiver "%s" does not exist.', $receiverName);
                if ($this->receiverNames) {
                    $message .= sprintf(' Valid receivers are: %s.', implode(', ', $this->receiverNames));
                }

                throw new RuntimeException($message);
            }

            $receivers[$receiverName] = $this->receiverLocator->get($receiverName);
        }

        $stopsWhen = [];
        if ($limit = $input->getOption('limit')) {
            $stopsWhen[] = "processed {$limit} messages";
            $this->eventDispatcher->addSubscriber(new StopWorkerOnMessageLimitListener($limit, $this->logger));
        }

        if ($failureLimit = $input->getOption('failure-limit')) {
            $stopsWhen[] = "reached {$failureLimit} failed messages";
            $this->eventDispatcher->addSubscriber(new StopWorkerOnFailureLimitListener($failureLimit, $this->logger));
        }

        if ($memoryLimit = $input->getOption('memory-limit')) {
            $stopsWhen[] = "exceeded {$memoryLimit} of memory";
            $this->eventDispatcher->addSubscriber(new StopWorkerOnMemoryLimitListener($this->convertToBytes($memoryLimit), $this->logger));
        }

        if ($timeLimit = $input->getOption('time-limit')) {
            $stopsWhen[] = "been running for {$timeLimit}s";
            $this->eventDispatcher->addSubscriber(new StopWorkerOnTimeLimitListener($timeLimit, $this->logger));
        }

        $stopsWhen[] = 'received a stop signal via the messenger:stop-workers command';

        $io = new SymfonyStyle($input, $output instanceof ConsoleOutputInterface ? $output->getErrorOutput() : $output);
        $io->success(sprintf('Consuming messages from transport%s "%s".', \count($receivers) > 0 ? 's' : '', implode(', ', $receiverNames)));

        if ($stopsWhen) {
            $last = array_pop($stopsWhen);
            $stopsWhen = ($stopsWhen ? implode(', ', $stopsWhen).' or ' : '').$last;
            $io->comment("The worker will automatically exit once it has {$stopsWhen}.");
        }

        $io->comment('Quit the worker with CONTROL-C.');

        if (OutputInterface::VERBOSITY_VERBOSE > $output->getVerbosity()) {
            $io->comment('Re-run the command with a -vv option to see logs about consumed messages.');
        }

        $bus = $input->getOption('bus') ? $this->routableBus->getMessageBus($input->getOption('bus')) : $this->routableBus;

        $worker = new Worker($receivers, $bus, $this->eventDispatcher, $this->logger);
        $worker->run([
            'sleep' => $input->getOption('sleep') * 1000000,
        ]);

        return 0;
    }

    private function convertToBytes(string $memoryLimit): int
    {
        $memoryLimit = strtolower($memoryLimit);
        $max = ltrim($memoryLimit, '+');
        if (str_starts_with($max, '0x')) {
            $max = \intval($max, 16);
        } elseif (str_starts_with($max, '0')) {
            $max = \intval($max, 8);
        } else {
            $max = (int) $max;
        }

        switch (substr(rtrim($memoryLimit, 'b'), -1)) {
            case 't': $max *= 1024;
            // no break
            case 'g': $max *= 1024;
            // no break
            case 'm': $max *= 1024;
            // no break
            case 'k': $max *= 1024;
        }

        return $max;
    }
}<|MERGE_RESOLUTION|>--- conflicted
+++ resolved
@@ -139,15 +139,6 @@
      */
     protected function execute(InputInterface $input, OutputInterface $output)
     {
-<<<<<<< HEAD
-=======
-        if (str_contains($input->getFirstArgument(), ':consume-')) {
-            $message = 'The use of the "messenger:consume-messages" command is deprecated since version 4.3 and will be removed in 5.0. Use "messenger:consume" instead.';
-            @trigger_error($message, \E_USER_DEPRECATED);
-            $output->writeln(sprintf('<comment>%s</comment>', $message));
-        }
-
->>>>>>> 28249b03
         $receivers = [];
         foreach ($receiverNames = $input->getArgument('receivers') as $receiverName) {
             if (!$this->receiverLocator->has($receiverName)) {
