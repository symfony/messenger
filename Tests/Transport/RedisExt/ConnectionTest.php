<?php

/*
 * This file is part of the Symfony package.
 *
 * (c) Fabien Potencier <fabien@symfony.com>
 *
 * For the full copyright and license information, please view the LICENSE
 * file that was distributed with this source code.
 */

namespace Symfony\Component\Messenger\Tests\Transport\RedisExt;

use PHPUnit\Framework\TestCase;
use Symfony\Component\Messenger\Exception\TransportException;
use Symfony\Component\Messenger\Transport\RedisExt\Connection;

/**
 * @requires extension redis >= 4.3.0
 */
class ConnectionTest extends TestCase
{
    public function testFromInvalidDsn()
    {
        $this->expectException(\InvalidArgumentException::class);
        $this->expectExceptionMessage('The given Redis DSN "redis://" is invalid.');

        Connection::fromDsn('redis://');
    }

    public function testFromDsn()
    {
        $this->assertEquals(
            new Connection(['stream' => 'queue'], [
                'host' => 'localhost',
                'port' => 6379,
            ]),
            Connection::fromDsn('redis://localhost/queue')
        );
    }

    public function testFromDsnWithOptions()
    {
        $this->assertEquals(
            new Connection(['stream' => 'queue', 'group' => 'group1', 'consumer' => 'consumer1', 'auto_setup' => false, 'stream_max_entries' => 20000], [
                'host' => 'localhost',
                'port' => 6379,
            ], [
                'serializer' => 2,
            ]),
            Connection::fromDsn('redis://localhost/queue/group1/consumer1', ['serializer' => 2, 'auto_setup' => false, 'stream_max_entries' => 20000])
        );
    }

    public function testFromDsnWithQueryOptions()
    {
        $this->assertEquals(
            new Connection(['stream' => 'queue', 'group' => 'group1', 'consumer' => 'consumer1'], [
                'host' => 'localhost',
                'port' => 6379,
            ], [
                'serializer' => 2,
            ]),
            Connection::fromDsn('redis://localhost/queue/group1/consumer1?serializer=2')
        );
    }

    public function testKeepGettingPendingMessages()
    {
        $redis = $this->getMockBuilder(\Redis::class)->disableOriginalConstructor()->getMock();

        $redis->expects($this->exactly(3))->method('xreadgroup')
            ->with('symfony', 'consumer', ['queue' => 0], 1, null)
            ->willReturn(['queue' => [['message' => json_encode(['body' => 'Test', 'headers' => []])]]]);

        $connection = Connection::fromDsn('redis://localhost/queue', [], $redis);
        $this->assertNotNull($connection->get());
        $this->assertNotNull($connection->get());
        $this->assertNotNull($connection->get());
    }

    public function testAuth()
    {
        $redis = $this->getMockBuilder(\Redis::class)->disableOriginalConstructor()->getMock();

        $redis->expects($this->exactly(1))->method('auth')
            ->with('password');

        Connection::fromDsn('redis://password@localhost/queue', [], $redis);
    }

    public function testFirstGetPendingMessagesThenNewMessages()
    {
        $redis = $this->getMockBuilder(\Redis::class)->disableOriginalConstructor()->getMock();

        $count = 0;

        $redis->expects($this->exactly(2))->method('xreadgroup')
            ->with('symfony', 'consumer', $this->callback(function ($arr_streams) use (&$count) {
                ++$count;

                if (1 === $count) {
                    return '0' === $arr_streams['queue'];
                }

                return '>' === $arr_streams['queue'];
            }), 1, null)
            ->willReturn(['queue' => []]);

        $connection = Connection::fromDsn('redis://localhost/queue', [], $redis);
        $connection->get();
    }

    public function testUnexpectedRedisError()
    {
        $this->expectException(TransportException::class);
        $this->expectExceptionMessage('Redis error happens');
        $redis = $this->getMockBuilder(\Redis::class)->disableOriginalConstructor()->getMock();
        $redis->expects($this->once())->method('xreadgroup')->willReturn(false);
        $redis->expects($this->once())->method('getLastError')->willReturn('Redis error happens');

        $connection = Connection::fromDsn('redis://localhost/queue', ['auto_setup' => false], $redis);
        $connection->get();
    }

    public function testGetAfterReject()
    {
        $redis = new \Redis();
        $connection = Connection::fromDsn('redis://localhost/messenger-rejectthenget', [], $redis);

        $connection->add('1', []);
        $connection->add('2', []);

        $failing = $connection->get();
        $connection->reject($failing['id']);

        $connection = Connection::fromDsn('redis://localhost/messenger-rejectthenget');
        $this->assertNotNull($connection->get());

        $redis->del('messenger-rejectthenget');
    }

    public function testGetNonBlocking()
    {
        $redis = new \Redis();

        $connection = Connection::fromDsn('redis://localhost/messenger-getnonblocking', [], $redis);

        $this->assertNull($connection->get()); // no message, should return null immediately
        $connection->add('1', []);
        $this->assertNotEmpty($message = $connection->get());
        $connection->reject($message['id']);
        $redis->del('messenger-getnonblocking');
    }

<<<<<<< HEAD
    public function testMaxEntries()
    {
        $redis = $this->getMockBuilder(\Redis::class)->disableOriginalConstructor()->getMock();

        $redis->expects($this->exactly(1))->method('xadd')
            ->with('queue', '*', ['message' => '{"body":"1","headers":[]}'], 20000, true)
            ->willReturn(1);

        $connection = Connection::fromDsn('redis://localhost/queue?stream_max_entries=20000', [], $redis); // 1 = always
        $connection->add('1', []);
=======
    public function testLastErrorGetsCleared()
    {
        $redis = $this->getMockBuilder(\Redis::class)->disableOriginalConstructor()->getMock();

        $redis->expects($this->once())->method('xadd')->willReturn(0);
        $redis->expects($this->once())->method('xack')->willReturn(0);

        $redis->method('getLastError')->willReturnOnConsecutiveCalls('xadd error', 'xack error');
        $redis->expects($this->exactly(2))->method('clearLastError');

        $connection = Connection::fromDsn('redis://localhost/messenger-clearlasterror', ['auto_setup' => false], $redis);

        try {
            $connection->add('message', []);
        } catch (TransportException $e) {
        }

        $this->assertSame('xadd error', $e->getMessage());

        try {
            $connection->ack('1');
        } catch (TransportException $e) {
        }

        $this->assertSame('xack error', $e->getMessage());
>>>>>>> dba8c0d1
    }
}<|MERGE_RESOLUTION|>--- conflicted
+++ resolved
@@ -153,7 +153,6 @@
         $redis->del('messenger-getnonblocking');
     }
 
-<<<<<<< HEAD
     public function testMaxEntries()
     {
         $redis = $this->getMockBuilder(\Redis::class)->disableOriginalConstructor()->getMock();
@@ -164,7 +163,8 @@
 
         $connection = Connection::fromDsn('redis://localhost/queue?stream_max_entries=20000', [], $redis); // 1 = always
         $connection->add('1', []);
-=======
+    }
+
     public function testLastErrorGetsCleared()
     {
         $redis = $this->getMockBuilder(\Redis::class)->disableOriginalConstructor()->getMock();
@@ -190,6 +190,5 @@
         }
 
         $this->assertSame('xack error', $e->getMessage());
->>>>>>> dba8c0d1
     }
 }