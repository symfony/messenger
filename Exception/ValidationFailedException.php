--- conflicted
+++ resolved
@@ -19,24 +19,15 @@
  */
 class ValidationFailedException extends RuntimeException implements EnvelopeAwareExceptionInterface
 {
-<<<<<<< HEAD
+    use EnvelopeAwareExceptionTrait;
+
     public function __construct(
         private object $violatingMessage,
         private ConstraintViolationListInterface $violations,
+        ?Envelope $envelope = null,
     ) {
-=======
-    use EnvelopeAwareExceptionTrait;
-
-    private ConstraintViolationListInterface $violations;
-    private object $violatingMessage;
-
-    public function __construct(object $violatingMessage, ConstraintViolationListInterface $violations, ?Envelope $envelope = null)
-    {
-        $this->violatingMessage = $violatingMessage;
-        $this->violations = $violations;
         $this->envelope = $envelope;
 
->>>>>>> bb96e8ec
         parent::__construct(sprintf('Message of type "%s" failed validation.', $this->violatingMessage::class));
     }
 
