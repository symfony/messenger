--- conflicted
+++ resolved
@@ -16,14 +16,9 @@
         }
     ],
     "require": {
-<<<<<<< HEAD
         "php": ">=7.2.5",
-        "psr/log": "~1.0"
-=======
-        "php": ">=7.1.3",
-        "psr/log": "~1.0",
+        "psr/log": "^1.0",
         "symfony/polyfill-php80": "^1.15"
->>>>>>> 34469f9d
     },
     "require-dev": {
         "doctrine/dbal": "^2.6|^3.0",
