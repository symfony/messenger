--- conflicted
+++ resolved
@@ -52,13 +52,5 @@
         ]
     },
     "minimum-stability": "dev",
-<<<<<<< HEAD
-    "extra": {
-        "branch-alias": {
-            "dev-master": "5.1-dev"
-        }
-    }
-=======
-    "version": "4.4-dev"
->>>>>>> bde3a5ae
+    "version": "5.1-dev"
 }