{
    "name": "symfony/messenger",
    "type": "library",
    "description": "Helps applications send and receive messages to/from other applications or via message queues",
    "keywords": [],
    "homepage": "https://symfony.com",
    "license": "MIT",
    "authors": [
        {
            "name": "Samuel Roze",
            "email": "samuel.roze@gmail.com"
        },
        {
            "name": "Symfony Community",
            "homepage": "https://symfony.com/contributors"
        }
    ],
    "require": {
        "php": ">=7.2.5",
        "psr/log": "^1|^2|^3",
        "symfony/amqp-messenger": "^5.1|^6.0",
        "symfony/deprecation-contracts": "^2.1",
<<<<<<< HEAD
        "symfony/doctrine-messenger": "^5.1|^6.0",
        "symfony/polyfill-php80": "^1.15",
        "symfony/redis-messenger": "^5.1|^6.0"
=======
        "symfony/doctrine-messenger": "^5.1",
        "symfony/polyfill-php80": "^1.16",
        "symfony/redis-messenger": "^5.1"
>>>>>>> e8d22549
    },
    "require-dev": {
        "psr/cache": "^1.0|^2.0|^3.0",
        "symfony/console": "^5.4|^6.0",
        "symfony/dependency-injection": "^4.4|^5.0|^6.0",
        "symfony/event-dispatcher": "^4.4|^5.0|^6.0",
        "symfony/http-kernel": "^4.4|^5.0|^6.0",
        "symfony/process": "^4.4|^5.0|^6.0",
        "symfony/property-access": "^4.4|^5.0|^6.0",
        "symfony/routing": "^4.4|^5.0|^6.0",
        "symfony/serializer": "^5.0|^6.0",
        "symfony/service-contracts": "^1.1|^2",
        "symfony/stopwatch": "^4.4|^5.0|^6.0",
        "symfony/validator": "^4.4|^5.0|^6.0"
    },
    "conflict": {
        "symfony/event-dispatcher": "<4.4",
        "symfony/framework-bundle": "<4.4",
        "symfony/http-kernel": "<4.4",
        "symfony/serializer": "<5.0"
    },
    "suggest": {
        "enqueue/messenger-adapter": "For using the php-enqueue library as a transport."
    },
    "autoload": {
        "psr-4": { "Symfony\\Component\\Messenger\\": "" },
        "exclude-from-classmap": [
            "/Tests/"
        ]
    },
    "minimum-stability": "dev"
}<|MERGE_RESOLUTION|>--- conflicted
+++ resolved
@@ -20,15 +20,9 @@
         "psr/log": "^1|^2|^3",
         "symfony/amqp-messenger": "^5.1|^6.0",
         "symfony/deprecation-contracts": "^2.1",
-<<<<<<< HEAD
         "symfony/doctrine-messenger": "^5.1|^6.0",
-        "symfony/polyfill-php80": "^1.15",
+        "symfony/polyfill-php80": "^1.16",
         "symfony/redis-messenger": "^5.1|^6.0"
-=======
-        "symfony/doctrine-messenger": "^5.1",
-        "symfony/polyfill-php80": "^1.16",
-        "symfony/redis-messenger": "^5.1"
->>>>>>> e8d22549
     },
     "require-dev": {
         "psr/cache": "^1.0|^2.0|^3.0",
