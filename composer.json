{
    "name": "symfony/messenger",
    "type": "library",
    "description": "Helps applications send and receive messages to/from other applications or via message queues",
    "keywords": [],
    "homepage": "https://symfony.com",
    "license": "MIT",
    "authors": [
        {
            "name": "Samuel Roze",
            "email": "samuel.roze@gmail.com"
        },
        {
            "name": "Symfony Community",
            "homepage": "https://symfony.com/contributors"
        }
    ],
    "require": {
        "php": ">=8.1",
        "psr/log": "^1|^2|^3",
<<<<<<< HEAD
        "symfony/clock": "^6.3|^7.0"
    },
    "require-dev": {
        "psr/cache": "^1.0|^2.0|^3.0",
        "symfony/console": "^6.3|^7.0",
        "symfony/dependency-injection": "^5.4|^6.0|^7.0",
        "symfony/deprecation-contracts": "^2.5|^3",
        "symfony/event-dispatcher": "^5.4|^6.0|^7.0",
        "symfony/http-kernel": "^5.4|^6.0|^7.0",
        "symfony/process": "^5.4|^6.0|^7.0",
        "symfony/property-access": "^5.4|^6.0|^7.0",
        "symfony/rate-limiter": "^5.4|^6.0|^7.0",
        "symfony/routing": "^5.4|^6.0|^7.0",
        "symfony/serializer": "^5.4|^6.0|^7.0",
=======
        "symfony/clock": "^6.3",
        "symfony/deprecation-contracts": "^2.5|^3"
    },
    "require-dev": {
        "psr/cache": "^1.0|^2.0|^3.0",
        "symfony/console": "^6.3",
        "symfony/dependency-injection": "^5.4|^6.0",
        "symfony/event-dispatcher": "^5.4|^6.0",
        "symfony/http-kernel": "^5.4|^6.0",
        "symfony/process": "^5.4|^6.0",
        "symfony/property-access": "^5.4|^6.0",
        "symfony/rate-limiter": "^5.4|^6.0",
        "symfony/routing": "^5.4|^6.0",
        "symfony/serializer": "^5.4|^6.0",
>>>>>>> 072d5bc8
        "symfony/service-contracts": "^2.5|^3",
        "symfony/stopwatch": "^5.4|^6.0|^7.0",
        "symfony/validator": "^5.4|^6.0|^7.0"
    },
    "conflict": {
        "symfony/console": "<6.3",
        "symfony/event-dispatcher": "<5.4",
        "symfony/event-dispatcher-contracts": "<2.5",
        "symfony/framework-bundle": "<5.4",
        "symfony/http-kernel": "<5.4",
        "symfony/serializer": "<5.4"
    },
    "autoload": {
        "psr-4": { "Symfony\\Component\\Messenger\\": "" },
        "exclude-from-classmap": [
            "/Tests/"
        ]
    },
    "minimum-stability": "dev"
}<|MERGE_RESOLUTION|>--- conflicted
+++ resolved
@@ -18,14 +18,13 @@
     "require": {
         "php": ">=8.1",
         "psr/log": "^1|^2|^3",
-<<<<<<< HEAD
-        "symfony/clock": "^6.3|^7.0"
+        "symfony/clock": "^6.3|^7.0",
+        "symfony/deprecation-contracts": "^2.5|^3"
     },
     "require-dev": {
         "psr/cache": "^1.0|^2.0|^3.0",
         "symfony/console": "^6.3|^7.0",
         "symfony/dependency-injection": "^5.4|^6.0|^7.0",
-        "symfony/deprecation-contracts": "^2.5|^3",
         "symfony/event-dispatcher": "^5.4|^6.0|^7.0",
         "symfony/http-kernel": "^5.4|^6.0|^7.0",
         "symfony/process": "^5.4|^6.0|^7.0",
@@ -33,22 +32,6 @@
         "symfony/rate-limiter": "^5.4|^6.0|^7.0",
         "symfony/routing": "^5.4|^6.0|^7.0",
         "symfony/serializer": "^5.4|^6.0|^7.0",
-=======
-        "symfony/clock": "^6.3",
-        "symfony/deprecation-contracts": "^2.5|^3"
-    },
-    "require-dev": {
-        "psr/cache": "^1.0|^2.0|^3.0",
-        "symfony/console": "^6.3",
-        "symfony/dependency-injection": "^5.4|^6.0",
-        "symfony/event-dispatcher": "^5.4|^6.0",
-        "symfony/http-kernel": "^5.4|^6.0",
-        "symfony/process": "^5.4|^6.0",
-        "symfony/property-access": "^5.4|^6.0",
-        "symfony/rate-limiter": "^5.4|^6.0",
-        "symfony/routing": "^5.4|^6.0",
-        "symfony/serializer": "^5.4|^6.0",
->>>>>>> 072d5bc8
         "symfony/service-contracts": "^2.5|^3",
         "symfony/stopwatch": "^5.4|^6.0|^7.0",
         "symfony/validator": "^5.4|^6.0|^7.0"
